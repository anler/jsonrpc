//! jsonrpc request
use serde::de::{Deserialize, Deserializer, Error as DeError};
use serde::ser::{Serialize, Serializer, Error as SerError};
<<<<<<< HEAD
use serde_json::{value, Error as JsonError};
=======
use serde_json::value::from_value;
>>>>>>> 734896eb
use super::{Id, Params, Version, Value};

/// Represents jsonrpc request which is a method call.
#[derive(Debug, PartialEq, Deserialize, Serialize)]
#[serde(deny_unknown_fields)]
pub struct MethodCall {
	/// A String specifying the version of the JSON-RPC protocol.
	/// MUST be exactly "2.0".
	pub jsonrpc: Version,
	/// A String containing the name of the method to be invoked.
	pub method: String,
	/// A Structured value that holds the parameter values to be used
	/// during the invocation of the method. This member MAY be omitted.
	pub params: Option<Params>,
	/// An identifier established by the Client that MUST contain a String,
	/// Number, or NULL value if included. If it is not included it is assumed
	/// to be a notification.
	pub id: Id,
}

/// Represents jsonrpc request which is a notification.
#[derive(Debug, PartialEq, Deserialize, Serialize)]
#[serde(deny_unknown_fields)]
pub struct Notification {
	/// A String specifying the version of the JSON-RPC protocol.
	/// MUST be exactly "2.0".
	pub jsonrpc: Version,
	/// A String containing the name of the method to be invoked.
	pub method: String,
	/// A Structured value that holds the parameter values to be used
	/// during the invocation of the method. This member MAY be omitted.
	pub params: Option<Params>
}

/// Represents single jsonrpc call.
#[derive(Debug, PartialEq)]
pub enum Call {
	/// Call method
	MethodCall(MethodCall),
	/// Fire notification
	Notification(Notification),
<<<<<<< HEAD
	Invalid(Id),
=======
	/// Invalid call
	Invalid
>>>>>>> 734896eb
}

impl Serialize for Call {
	fn serialize<S>(&self, serializer: &mut S) -> Result<(), S::Error>
	where S: Serializer {
		match *self {
			Call::MethodCall(ref m) => m.serialize(serializer),
			Call::Notification(ref n) => n.serialize(serializer),
			Call::Invalid(_) => Err(S::Error::custom("invalid call"))
		}
	}
}

impl Deserialize for Call {
	fn deserialize<D>(deserializer: &mut D) -> Result<Call, D::Error>
	where D: Deserializer {
		let v = try!(Value::deserialize(deserializer));
<<<<<<< HEAD
		value::from_value(v.clone()).map(Call::Notification)
			.or_else(|_: JsonError| value::from_value(v.clone()).map(Call::MethodCall))
			.or_else(|_: JsonError| {
				let id = v.find("id")
					.and_then(|id| value::from_value(id.clone()).ok())
					.unwrap_or(Id::Null);
				Ok(Call::Invalid(id))
			})
			.map_err(|_: JsonError| D::Error::custom("")) // make the types match
=======
		from_value(v.clone()).map(Call::Notification)
			.or_else(|_| from_value(v).map(Call::MethodCall))
			.map_err(|_| D::Error::custom("")) // types must match
			.or_else(|_: D::Error | Ok(Call::Invalid))
>>>>>>> 734896eb
	}
}

/// Represents jsonrpc request.
#[derive(Debug, PartialEq)]
pub enum Request {
	/// Single request (call)
	Single(Call),
	/// Batch of requests (calls)
	Batch(Vec<Call>)
}

impl Serialize for Request {
	fn serialize<S>(&self, serializer: &mut S) -> Result<(), S::Error>
	where S: Serializer {
		match *self {
			Request::Single(ref call) => call.serialize(serializer),
			Request::Batch(ref calls) => calls.serialize(serializer),
		}
	}
}

impl Deserialize for Request {
	fn deserialize<D>(deserializer: &mut D) -> Result<Request, D::Error>
	where D: Deserializer {
		let v = try!(Value::deserialize(deserializer));
		from_value(v.clone()).map(Request::Batch)
			.or_else(|_| from_value(v).map(Request::Single))
			.map_err(|_| D::Error::custom("")) // unreachable, but types must match
	}
}

#[test]
fn method_call_serialize() {
	use serde_json;
	use serde_json::Value;

	let m = MethodCall {
		jsonrpc: Version::V2,
		method: "update".to_owned(),
		params: Some(Params::Array(vec![Value::U64(1), Value::U64(2)])),
		id: Id::Num(1)
	};

	let serialized = serde_json::to_string(&m).unwrap();
	assert_eq!(serialized, r#"{"jsonrpc":"2.0","method":"update","params":[1,2],"id":1}"#);
}

#[test]
fn notification_serialize() {
	use serde_json;
	use serde_json::Value;

	let n = Notification {
		jsonrpc: Version::V2,
		method: "update".to_owned(),
		params: Some(Params::Array(vec![Value::U64(1), Value::U64(2)]))
	};

	let serialized = serde_json::to_string(&n).unwrap();
	assert_eq!(serialized, r#"{"jsonrpc":"2.0","method":"update","params":[1,2]}"#);
}

#[test]
fn call_serialize() {
	use serde_json;
	use serde_json::Value;

	let n = Call::Notification(Notification {
		jsonrpc: Version::V2,
		method: "update".to_owned(),
		params: Some(Params::Array(vec![Value::U64(1)]))
	});

	let serialized = serde_json::to_string(&n).unwrap();
	assert_eq!(serialized, r#"{"jsonrpc":"2.0","method":"update","params":[1]}"#);
}

#[test]
fn request_serialize_batch() {
	use serde_json;

	let batch = Request::Batch(vec![
		Call::MethodCall(MethodCall {
			jsonrpc: Version::V2,
			method: "update".to_owned(),
			params: Some(Params::Array(vec![Value::U64(1), Value::U64(2)])),
			id: Id::Num(1)
		}),
		Call::Notification(Notification {
			jsonrpc: Version::V2,
			method: "update".to_owned(),
			params: Some(Params::Array(vec![Value::U64(1)]))
		})
	]);

	let serialized = serde_json::to_string(&batch).unwrap();
	assert_eq!(serialized, r#"[{"jsonrpc":"2.0","method":"update","params":[1,2],"id":1},{"jsonrpc":"2.0","method":"update","params":[1]}]"#);

}

#[test]
fn notification_deserialize() {
	use serde_json;
	use serde_json::Value;

	let s = r#"{"jsonrpc": "2.0", "method": "update", "params": [1,2]}"#;
	let deserialized: Notification = serde_json::from_str(s).unwrap();

	assert_eq!(deserialized, Notification {
		jsonrpc: Version::V2,
		method: "update".to_owned(),
		params: Some(Params::Array(vec![Value::U64(1), Value::U64(2)]))
	});

	let s = r#"{"jsonrpc": "2.0", "method": "foobar"}"#;
	let deserialized: Notification = serde_json::from_str(s).unwrap();

	assert_eq!(deserialized, Notification {
		jsonrpc: Version::V2,
		method: "foobar".to_owned(),
		params: None
	});

	let s = r#"{"jsonrpc": "2.0", "method": "update", "params": [1,2], "id": 1}"#;
	let deserialized: Result<Notification, _> = serde_json::from_str(s);
	assert!(deserialized.is_err())
}

#[test]
fn call_deserialize() {
	use serde_json;

	let s = r#"{"jsonrpc": "2.0", "method": "update", "params": [1]}"#;
	let deserialized: Call = serde_json::from_str(s).unwrap();
	assert_eq!(deserialized, Call::Notification(Notification {
		jsonrpc: Version::V2,
		method: "update".to_owned(),
		params: Some(Params::Array(vec![Value::U64(1)]))
	}));

	let s = r#"{"jsonrpc": "2.0", "method": "update", "params": [1], "id": 1}"#;
	let deserialized: Call = serde_json::from_str(s).unwrap();
	assert_eq!(deserialized, Call::MethodCall(MethodCall {
		jsonrpc: Version::V2,
		method: "update".to_owned(),
		params: Some(Params::Array(vec![Value::U64(1)])),
		id: Id::Num(1)
	}));
}

#[test]
fn request_deserialize_batch() {
	use serde_json;

	let s = r#"[1, {"jsonrpc": "2.0", "method": "update", "params": [1,2], "id": 1},{"jsonrpc": "2.0", "method": "update", "params": [1]}]"#;
	let deserialized: Request = serde_json::from_str(s).unwrap();
	assert_eq!(deserialized, Request::Batch(vec![
		Call::Invalid(Id::Null),
		Call::MethodCall(MethodCall {
			jsonrpc: Version::V2,
			method: "update".to_owned(),
			params: Some(Params::Array(vec![Value::U64(1), Value::U64(2)])),
			id: Id::Num(1)
		}),
		Call::Notification(Notification {
			jsonrpc: Version::V2,
			method: "update".to_owned(),
			params: Some(Params::Array(vec![Value::U64(1)]))
		})
	]))
}

#[test]
fn request_invalid_returns_id() {
	use serde_json;

	let s = r#"{"id":120,"method":"my_method","params":["foo", "bar"]}"#;
	let deserialized: Request = serde_json::from_str(s).unwrap();
	match deserialized {
		Request::Single(Call::Invalid(Id::Num(120))) => {},
		_ => panic!("Request wrongly deserialized: {:?}", deserialized),
	}
}<|MERGE_RESOLUTION|>--- conflicted
+++ resolved
@@ -1,11 +1,7 @@
 //! jsonrpc request
 use serde::de::{Deserialize, Deserializer, Error as DeError};
 use serde::ser::{Serialize, Serializer, Error as SerError};
-<<<<<<< HEAD
-use serde_json::{value, Error as JsonError};
-=======
-use serde_json::value::from_value;
->>>>>>> 734896eb
+use serde_json::{value, from_value, Error as JsonError};
 use super::{Id, Params, Version, Value};
 
 /// Represents jsonrpc request which is a method call.
@@ -47,12 +43,9 @@
 	MethodCall(MethodCall),
 	/// Fire notification
 	Notification(Notification),
-<<<<<<< HEAD
+	/// Invalid call
 	Invalid(Id),
-=======
-	/// Invalid call
-	Invalid
->>>>>>> 734896eb
+
 }
 
 impl Serialize for Call {
@@ -70,22 +63,15 @@
 	fn deserialize<D>(deserializer: &mut D) -> Result<Call, D::Error>
 	where D: Deserializer {
 		let v = try!(Value::deserialize(deserializer));
-<<<<<<< HEAD
-		value::from_value(v.clone()).map(Call::Notification)
-			.or_else(|_: JsonError| value::from_value(v.clone()).map(Call::MethodCall))
+		from_value(v.clone()).map(Call::Notification)
+			.or_else(|_: JsonError| from_value(v.clone()).map(Call::MethodCall))
 			.or_else(|_: JsonError| {
 				let id = v.find("id")
-					.and_then(|id| value::from_value(id.clone()).ok())
+					.and_then(|id| from_value(id.clone()).ok())
 					.unwrap_or(Id::Null);
 				Ok(Call::Invalid(id))
 			})
 			.map_err(|_: JsonError| D::Error::custom("")) // make the types match
-=======
-		from_value(v.clone()).map(Call::Notification)
-			.or_else(|_| from_value(v).map(Call::MethodCall))
-			.map_err(|_| D::Error::custom("")) // types must match
-			.or_else(|_: D::Error | Ok(Call::Invalid))
->>>>>>> 734896eb
 	}
 }
 
